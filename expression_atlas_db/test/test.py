"""Test suite for the Expression Atlas Database package.

This module contains comprehensive tests for the Expression Atlas Database functionality,
including database operations, data loading, and data manipulation. The tests cover:

Classes:
    TestBase: Base test class with common setup/teardown
    TestFullBase: Test class with complete database setup
    TestGTF: Tests for GTF file parsing and loading
    TestMetaDataFetcher: Tests for metadata retrieval from ENA/SRA
    TestExperimentParser: Tests for experiment data parsing
    TestQueue: Tests for study queue management
    TestLoad: Tests for full database loading
    TestBulkStudyQueueAdd: Tests for bulk study queue operations
    TestDeleteStudy: Tests for study deletion
    TestUpdateStudy: Tests for study updates
    TestUpdateDifferentialExpression: Tests for differential expression updates

The test suite uses SQLite for testing and includes sample data in the test_data directory.
Each test class is designed to be independent and includes its own setup/teardown methods
to ensure a clean testing environment.
"""

import unittest
from typing import List, Dict, Union, Any, Tuple
from pathlib import Path
import logging

import pandas as pd
import numpy as np
import sqlalchemy
from sqlalchemy import select, update, bindparam

from expression_atlas_db import base, settings, queries, load_db, utils


class TestBase(unittest.TestCase):
    """Base test class providing common setup and teardown functionality.
    
    Attributes:
        _test_gtf: Path to test GTF file
        _test_db_connection_string: SQLite database connection string
        _test_data_loc: Path to test data directory
        _test_staging_loc: Path to test staging directory
    """

    _test_gtf = (
        f"{Path('/'.join(Path(__file__).parts[:-1]), 'test_data', 'veliadb_test.gtf')}"
    )
    _test_db_connection_string = (
        f"sqlite:///{Path('/'.join(Path(__file__).parts[:-1]), 'test_data', 'test.db')}"
    )
    _test_data_loc = f"{Path('/'.join(Path(__file__).parts[:-1]), 'test_data', 'test')}"
    _test_staging_loc = f"{Path('/'.join(Path(__file__).parts[:-1]), 'test_data')}"

    @classmethod
    def setUpClass(cls) -> None:
        """Set up test database connection and schema."""
        settings.test_experiment_loc = cls._test_data_loc
        Session = base.configure(cls._test_db_connection_string)
        cls.session = Session()
        base.Base.metadata.drop_all(bind=cls.session.bind)
        base.Base.metadata.create_all(bind=cls.session.bind)

    @classmethod
    def tearDownClass(cls) -> None:
        """Clean up database connection and remove test database file."""
        cls.session.close()
        Path(cls._test_db_connection_string.replace("sqlite:///", "")).unlink()


class TestFullBase(TestBase):
    """Test class that loads a complete test database with sample data."""
    
    @classmethod
    def setUpClass(cls) -> None:
        """Initialize database with test GTF and sample data."""
        settings.test_experiment_loc = cls._test_data_loc
        settings.test_staging_loc = cls._test_staging_loc
        load_db.load_db(
            cls._test_gtf,
            drop_all=True,
            use_redshift=False,
            use_s3=False,
            connection_string=cls._test_db_connection_string,
        )
        Session = base.configure(cls._test_db_connection_string)
        cls.session = Session()

    @classmethod
    def tearDownClass(cls) -> None:
        """Clean up staging files and test database."""
        cls.session.close()
        for p in Path(cls._test_staging_loc).glob("*.csv"):
            p.unlink()
        Path(cls._test_db_connection_string.replace("sqlite:///", "")).unlink()


class TestGTF(TestBase):
    """Test GTF file parsing and database loading functionality.
    
    Tests GTF parsing, database insertion, and relationship mapping between
    sequence regions, genes, and transcripts.
    """

    _test_v2_gtf = f"{Path('/'.join(Path(__file__).parts[:-1]), 'test_data', 'veliadb_test_v2.gtf')}"

    def setUp(self):
        """Initialize GTF parser and load data into test database."""
        self.gtf = utils.GTFParser(self._test_gtf)
        load_db.bulk_insert_gtf(self.session, self.gtf)

    def tearDown(self):
        """Clean up sequence region, gene, and transcript tables."""
        for n, t in list(base.Base.metadata.tables.items())[::-1]:
            if n not in ("sequenceregion", "gene", "transcript"):
                continue
            t.drop(bind=self.session.bind, checkfirst=True)
            t.create(bind=self.session.bind, checkfirst=True)

    def testLoad(self):
<<<<<<< HEAD
        """Test GTF data loading into database."""
        pass
=======
        """ """
        self.assertEqual(self.session.query(base.Gene).count(), 2119)
        self.assertEqual(self.session.query(base.Transcript).count(), 9111)
        self.assertEqual(self.session.query(base.SequenceRegion).count(), 11230)
>>>>>>> 5b58d376

    def testRelationship(self):
        """Test relationships between GTF entities in database."""
        pass

    def testGTFParser(self):
        """Test GTF file parsing functionality.
        
        Verifies:
        - GTF line parsing works correctly
        - Chromosome naming is handled properly
        - Attribute parsing works for different formats
        """
        # Test GTF line parsing
        test_line = 'chr1\tHAVANA\tgene\t11869\t14409\t.\t+\t.\tgene_id "ENSG00000223972"; gene_name "DDX11L1";'
        fields, infos = self.gtf.parse_gtf_line(test_line)
        
        # Check basic field parsing
        self.assertEqual(fields['Chromosome'], '1')  # tests chr stripping
        self.assertEqual(fields['source'], 'HAVANA')
        self.assertEqual(fields['label'], 'gene')
        self.assertEqual(fields['Start'], 11869)
        self.assertEqual(fields['End'], 14409)
        
        # Check attribute parsing
        self.assertEqual(infos['gene_id'], 'ENSG00000223972')
        self.assertEqual(infos['gene_name'], 'DDX11L1')
        
        # Test chromosome M to MT conversion
        test_line_m = 'chrM\tHAVANA\tgene\t1\t100\t.\t+\t.\tgene_id "TEST";'
        fields, _ = self.gtf.parse_gtf_line(test_line_m)
        self.assertEqual(fields['Chromosome'], 'MT')

    def testLoadVersionedGTF(self):
        """ """
        v2_gtf = utils.GTFParser(self._test_v2_gtf)
        load_db.bulk_insert_gtf(self.session, v2_gtf)

        self.assertEqual(
            self.session.query(base.Gene)
            .filter(base.Gene.assembly_id == "veliadb_test")
            .count(),
            2119,
        )
        self.assertEqual(
            self.session.query(base.Transcript)
            .filter(base.Transcript.assembly_id == "veliadb_test")
            .count(),
            9111,
        )
        self.assertEqual(
            self.session.query(base.Gene)
            .filter(base.Gene.assembly_id == "veliadb_test_v2")
            .count(),
            2119,
        )
        self.assertEqual(
            self.session.query(base.Transcript)
            .filter(base.Transcript.assembly_id == "veliadb_test_v2")
            .count(),
            9111,
        )

        # Try to re-load the same base gtf, should throw an Integrity Error based on a unique-constraint exception.
        try:
            v1_gtf = utils.GTFParser(self._test_gtf)
            load_db.bulk_insert_gtf(self.session, v1_gtf)
        except sqlalchemy.exc.IntegrityError as e:
            self.session.rollback()
        except Exception as e:
            raise e

        # Test versioned queries against the transcript table.
        all_transcript_srs = queries.fetch_sequenceregions(
            self.session,
            sequenceregions_type="transcript",
        )
        v1_transcript_srs = queries.fetch_sequenceregions(
            self.session,
            sequenceregions_type="transcript",
            assembly_id="veliadb_test",
        )
        v2_transcript_srs = queries.fetch_sequenceregions(
            self.session,
            sequenceregions_type="transcript",
            assembly_id="veliadb_test_v2",
        )
        self.assertEqual(all_transcript_srs.shape[0], 18222)
        self.assertEqual(all_transcript_srs["transcript_id"].nunique(), 9111)
        self.assertEqual(v1_transcript_srs.shape[0], 9111)
        self.assertEqual(v2_transcript_srs.shape[0], 9111)


class TestMetaDataFetcher(TestBase):
    """Test metadata fetching from ENA and SRA databases.
    
    Tests the ability to fetch and parse metadata for experimental samples
    from external databases, including:
    - ID resolution between different databases (GEO, SRA, BioProject)
    - Metadata retrieval from ENA and SRA
    - Project information parsing
    - Sample metadata handling
    """

    def setUp(self):
        """Initialize experiment parsers and metadata fetchers for test data."""
        self._exps = {}
        self._adatas = {}

        # Load test data
        for fh in Path(self._test_data_loc).glob("*/de_results/*gene.h5ad"):
            self._adatas[fh.stem] = utils.ExperimentParser(
                fh.stem.split("_")[0], Path(settings.test_experiment_loc)
            )
            self._adatas[fh.stem].load_adatas()
            self._exps[fh.stem] = utils.MetaDataFetcher(
                fh.stem.split("_")[0], self._adatas[fh.stem].samples
            )

    def testIDResolution(self):
        """Test resolution of identifiers between different databases.
        
        Verifies:
        - GEO ID to BioProject ID resolution
        - SRA ID to BioProject ID resolution
        - Proper error handling for invalid IDs
        """
        for e, exp in self._exps.items():
            # Test ID format validation
            if exp.internal_id.startswith('GS'):
                self.assertIsNotNone(exp.geo_id)
            elif exp.internal_id.startswith(('ER', 'SR', 'DR')):
                self.assertIsNotNone(exp.srp_id)
            
            # Test BioProject linking
            if exp.bio_id:
                self.assertTrue(exp.bio_id.startswith('PRJ'))

    def testProjectMetadata(self):
        """Test fetching and parsing of project metadata.
        
        Verifies:
        - Project title retrieval
        - Project summary retrieval
        - PubMed ID association
        - Proper handling of missing metadata
        """
        for e, exp in self._exps.items():
            # Test project information
            self.assertIsNotNone(exp.project_title)
            self.assertIsInstance(exp.project_title, str)
            
            if exp.project_summary:
                self.assertIsInstance(exp.project_summary, str)
            
            # Test PubMed IDs if present
            if exp.pmids:
                self.assertTrue(all(pmid.isdigit() for pmid in exp.pmids.split(',')))

    def testSampleMetadata(self):
        """Test sample metadata retrieval and processing.
        
        Verifies:
        - Sample metadata DataFrame structure
        - Required columns presence
        - Data type consistency
        - Aggregation of run-level data
        """
        for e, exp in self._exps.items():
            metadata_df = exp.samples_metadata
            
            # Test DataFrame structure
            self.assertIsInstance(metadata_df, pd.DataFrame)
            self.assertGreater(len(metadata_df), 0)
            
            # Test required columns
            required_cols = ['Experiment', 'Run', 'spots', 'bases']
            self.assertTrue(all(col in metadata_df.columns for col in required_cols))
            
            # Test numeric columns
            numeric_cols = ['spots', 'bases', 'avgLength']
            for col in numeric_cols:
                if col in metadata_df.columns:
                    self.assertTrue(pd.api.types.is_numeric_dtype(metadata_df[col]))
            
            # Test experiment uniqueness
            self.assertEqual(
                len(metadata_df['Experiment'].unique()),
                len(metadata_df),
                "Duplicate experiments found in metadata"
            )

    def testENAMetadata(self):
        """Test ENA-specific metadata retrieval.
        
        Verifies:
        - ENA API response parsing
        - Required ENA fields presence
        - Data consistency between SRA and ENA
        """
        for e, exp in self._exps.items():
            metadata_df = exp.samples_metadata
            
            # Test ENA fields
            ena_fields = [
                'library_layout',
                'library_selection',
                'library_source',
                'instrument_model',
                'base_count',
                'read_count'
            ]
            present_ena_fields = [f for f in ena_fields if f in metadata_df.columns]
            self.assertGreater(len(present_ena_fields), 0)
            

    def testURLFetching(self):
        """Test URL fetching functionality and retry mechanism.
        
        Verifies:
        - Successful URL fetching
        - Retry mechanism for failed requests
        - Error handling for invalid URLs
        """
        for e, exp in self._exps.items():
            # Test valid URL fetch
            response = exp.fetch_url(exp._search_sra_url.format(id=exp.internal_id))
            self.assertEqual(response.getcode(), 200)
            
            # Test retry mechanism with invalid URL
            with self.assertRaises(Exception):
                exp.fetch_url("http://invalid.url", max_attempts=1)


class TestExperimentParser(TestBase):
    """Test experiment data parsing functionality.
    
    Tests parsing of experimental data files and metadata extraction, including:
    - AnnData file loading and validation
    - File statistics tracking
    - Sample metadata handling
    - S3 storage integration
    """

    def setUp(self):
        """Initialize experiment parsers and metadata fetchers."""
        self._exps = {}
        self._adatas = {}

        for fh in Path(self._test_data_loc).glob("*/de_results/*gene.h5ad"):
            self._adatas[fh.stem] = utils.ExperimentParser(
                fh.stem.split("_")[0], Path(settings.test_experiment_loc)
            )
            self._adatas[fh.stem].load_adatas()
            self._exps[fh.stem] = utils.MetaDataFetcher(
                fh.stem.split("_")[0], self._adatas[fh.stem].samples
            )

    def tearDown(self):
        """Clean up experiment and adata objects."""
        self._exps = {}
        self._adatas = {}

    def testFileStats(self):
        """Test file statistics tracking.
        
        Verifies:
        - File timestamp retrieval
        - File size tracking
        - Stats for both gene and transcript data
        """
        for e, adata in self._adatas.items():
            # Test stat collection
            adata.stat_adatas()
            
            # Verify timestamps
            self.assertIsNotNone(adata._gene_ts)
            self.assertIsNotNone(adata._transcript_ts)
            
            # Verify file sizes
            self.assertIsNotNone(adata._gene_size)
            self.assertIsNotNone(adata._transcript_size)
            
            # Test formatted string outputs
            self.assertIsInstance(adata.file_timestamps, str)
            self.assertIsInstance(adata.file_sizes, str)

    def testDataLoading(self):
        """Test AnnData loading functionality.
        
        Verifies:
        - Successful loading of gene and transcript data
        - Data validation
        - Error handling for missing files
        """
        for e, adata in self._adatas.items():
            # Test data loading
            self.assertIsNotNone(adata._adata_gene)
            self.assertIsNotNone(adata._adata_transcript)
            
            # Test sample consistency
            self.assertEqual(
                adata._adata_gene.obs.index.tolist(),
                adata._adata_transcript.obs.index.tolist()
            )
            
            # Test error handling
            with self.assertRaises(FileNotFoundError):
                bad_adata = utils.ExperimentParser("nonexistent", self._test_data_loc)
                bad_adata.load_adatas()

    def testSampleMetadata(self):
        """Test sample metadata handling.
        
        Verifies:
        - Sample list generation
        - Metadata DataFrame structure
        - Category handling
        """
        for e, adata in self._adatas.items():
            # Test sample list
            samples = adata.samples
            self.assertIsInstance(samples, list)
            self.assertGreater(len(samples), 0)
            
            # Test metadata DataFrame
            meta = adata.samples_metadata
            self.assertIsInstance(meta, pd.DataFrame)
            self.assertEqual(len(meta), len(samples))
                        

    def testS3Integration(self):
        """Test S3 storage integration.
        
        Verifies:
        - S3 filesystem configuration
        - S3 path handling
        - File operations with S3
        """
        for e, adata in self._adatas.items():
            # Test S3 configuration
            self.assertFalse(adata._s3_enabled)
            self.assertIsNone(adata._s3fs)
            
            # Test enabling S3 (mock filesystem)
            mock_s3fs = type('MockS3FS', (), {'glob': lambda x: []})()
            adata.enable_s3(mock_s3fs)
            self.assertTrue(adata._s3_enabled)
            self.assertIsNotNone(adata._s3fs)


class TestQueue(TestBase):
    """Test study queue management functionality.
    
    Tests adding, updating, and managing study processing queue entries.
    """

    def testQueueAdd(self):
        """Test adding studies to the processing queue.
        
        Tests:
        - Adding new studies with valid/invalid parameters
        - Duplicate study handling
        - Validation of study types
        """
        results = queries.submit_studyqueue(
            self.session,
            "SRP129004",
            "Because.",
            "BULK",
            "Because.",
            "Because.",
            "Because.",
            "Unit test",
            "ULTRA_HIGH",
            "None.",
            geo_id="GSE209142",
        )
        self.assertEqual(results[0], False)
        self.assertTrue(isinstance(results[1], str))
        results = queries.submit_studyqueue(
            self.session,
            "SRP129004",
            "Because.",
            "BULK",
            "Because.",
            "Because.",
            "Because.",
            "Unit test",
            "ULTRA_HIGH",
            "None.",
            geo_id="GSE109142",
        )
        self.assertEqual(results[0], False)
        results = queries.submit_studyqueue(
            self.session,
            "SRP129004",
            "Because.",
            "BULK",
            "Because.",
            "Because.",
            "Because.",
            "Unit test",
            "ULTRA_HIGH",
            "None.",
            geo_id="GSE109142",
        )
        self.assertEqual(results[0], True)
        results = queries.submit_studyqueue(
            self.session,
            "SRP129004",
            "Because.",
            "BULKS",
            "Because.",
            "Because.",
            "Because.",
            "Unit test",
            "ULTRA_HIGH",
            "None.",
            geo_id="GSE109142",
        )
        self.assertEqual(results[0], False)
        self.assertTrue(isinstance(results[1], str))

    def testQueueUpdate(self):
        """Test updating existing queue entries.
        
        Tests:
        - Modifying queue entry attributes
        - Verifying changes are persisted
        """
        results = queries.submit_studyqueue(
            self.session,
            "SRP129004",
            "Because.",
            "BULK",
            "Because.",
            "Because.",
            "Because.",
            "Unit test",
            "ULTRA_HIGH",
            "None.",
        )
        self.session.commit()
        results = (None, queries.fetch_studyqueue(self.session))
        results[1].loc[0, "category"] = "To search for a gene."
        results = queries.update_studyqueue(
            self.session,
            results[1],
        )
        studyqueue_df = pd.read_sql(
            select(base.StudyQueue).filter(
                base.StudyQueue.id.in_(results["id"].tolist())
            ),
            self.session.bind,
        )
        self.assertEqual(
            studyqueue_df.loc[:, "category"].values[0], "To search for a gene."
        )


class TestLoad(TestFullBase):
    """Test full database loading functionality.
    
    Verifies correct loading of samples, studies, and differential expression data.
    """

    def testLoad(self):
        """Test database loading with complete dataset.
        
        Verifies:
        - Sample count
        - Study count
        - Differential expression count
        """
        sample_counts = self.session.query(base.Sample).count()
        study_counts = self.session.query(base.Study).count()
        differentialexpression_counts = self.session.query(
            base.DifferentialExpression
        ).count()

        self.assertEqual(sample_counts, 301)
        self.assertEqual(study_counts, 2)
        self.assertEqual(differentialexpression_counts, 58245)


class TestBulkStudyQueueAdd(TestFullBase):
    """Test bulk addition of studies to processing queue.
    
    Tests adding multiple studies to the queue simultaneously.
    """

    def testStudyQueueAdd(self):
        """Test bulk addition of studies to queue.
        
        Verifies:
        - All studies are added correctly
        - Proper attribute mapping
        - Queue entry count
        """
        self.session.query(base.StudyQueue).delete()
        studies = self.session.query(base.Study).all()
        for s in studies:
            load_db.add_studyqueue(
                s.internal_id,
                self.session,
                technology="BULK",
                study_id=s.id,
                processed=True,
                status="UPLOADED",
                **{
                    c.name: getattr(s, c.name)
                    for c in base.StudyQueue.__table__.columns
                    if not c.primary_key
                    and len(c.foreign_keys) == 0
                    and c.name in base.Study.__table__.columns.keys()
                    and c.name != "internal_id"
                },
            )
        studyqueues = self.session.query(base.StudyQueue).all()
        self.assertEqual(len(studyqueues), 2)


class TestDeleteStudy(TestFullBase):
    """Test study deletion functionality.
    
    Tests complete removal of study data including related samples and measurements.
    """

    _delete_study = "SRP129004"

    def deleteStudy(self):
        """Test complete study deletion.
        
        Verifies:
        - Removal of all study-related samples
        - Removal of study entry
        - Removal of related differential expressions
        - Removal of sample measurements
        - Proper count updates
        """
        sample_counts = (
            self.session.query(base.Sample)
            .join(base.Study, base.Study.id == base.Sample.study_id)
            .filter(base.Study.internal_id == self._delete_study)
            .count()
        )
        study_counts = (
            self.session.query(base.Study)
            .filter(base.Study.internal_id == self._delete_study)
            .count()
        )
        differentialexpression_counts = self.session.query(
            base.DifferentialExpression
        ).count()
        differentialexpression_counts_todelete = (
            self.session.query(base.DifferentialExpression)
            .join(
                base.Contrast,
                base.Contrast.id == base.DifferentialExpression.contrast_id,
            )
            .filter(base.Contrast.study.has(internal_id=self._delete_study))
            .count()
        )
        samplemeasurement_counts = self.session.query(base.SampleMeasurement).count()
        samplemeasurement_counts_todelete = (
            self.session.query(base.SampleMeasurement)
            .join(base.Sample, base.Sample.id == base.SampleMeasurement.sample_id)
            .filter(base.Sample.study.has(internal_id=self._delete_study))
            .count()
        )

        logging.info(
            f"Deleting test {self._delete_study} from db with {sample_counts} samples."
        )

        load_db.delete_study(
            self._delete_study,
            self.session,
            use_s3=False,
            use_redshift=False,
        )

        delete_sample_counts = (
            self.session.query(base.Sample)
            .join(base.Study, base.Study.id == base.Sample.study_id)
            .filter(base.Study.internal_id == self._delete_study)
            .count()
        )
        delete_study_counts = (
            self.session.query(base.Study)
            .filter(base.Study.internal_id == self._delete_study)
            .count()
        )
        delete_differentialexpression_counts = self.session.query(
            base.DifferentialExpression
        ).count()
        delete_samplemeasurement_counts = self.session.query(
            base.SampleMeasurement
        ).count()

        logging.info(
            f"Deleted test {self._delete_study} from db with {sample_counts} samples now {delete_sample_counts}."
        )

        self.assertEqual(delete_sample_counts, 0)
        self.assertEqual(delete_study_counts, 0)
        self.assertEqual(
            delete_differentialexpression_counts,
            differentialexpression_counts - differentialexpression_counts_todelete,
        )
        self.assertEqual(
            delete_samplemeasurement_counts,
            samplemeasurement_counts - samplemeasurement_counts_todelete,
        )


class TestUpdateStudy(TestFullBase):
    """Test study update functionality.
    
    Tests updating existing study data while maintaining data integrity.
    """

    _update_study = "SRP129004"

    def updateStudy(self):
        """Test study data update process.
        
        Verifies:
        - Sample count consistency
        - Study count consistency
        - Measurement count consistency
        - Differential expression count consistency
        """
        sample_counts = (
            self.session.query(base.Sample)
            .join(base.Study, base.Study.id == base.Sample.study_id)
            .filter(base.Study.internal_id == self._update_study)
            .count()
        )
        study_counts = (
            self.session.query(base.Study)
            .filter(base.Study.internal_id == self._update_study)
            .count()
        )
        samplemeasurement_counts = self.session.query(base.SampleMeasurement).count()
        differentialexpression_counts = self.session.query(
            base.DifferentialExpression
        ).count()

        logging.info(
            f"Updating test {self._update_study} from db with {sample_counts} samples."
        )

        load_db.update_study(
            self._update_study,
            self.session,
            use_s3=False,
            use_redshift=False,
            force=True,
        )

        update_sample_counts = (
            self.session.query(base.Sample)
            .join(base.Study, base.Study.id == base.Sample.study_id)
            .filter(base.Study.internal_id == self._update_study)
            .count()
        )
        update_study_counts = (
            self.session.query(base.Study)
            .filter(base.Study.internal_id == self._update_study)
            .count()
        )
        update_samplemeasurement_counts = self.session.query(
            base.SampleMeasurement
        ).count()
        update_differentialexpression_counts = self.session.query(
            base.DifferentialExpression
        ).count()

        logging.info(
            f"Updated test {self._update_study} from db with {sample_counts} samples now {update_sample_counts}."
        )

        self.assertEqual(update_sample_counts, sample_counts)
        self.assertEqual(update_study_counts, study_counts)
        self.assertEqual(update_samplemeasurement_counts, samplemeasurement_counts)
        self.assertEqual(
            update_differentialexpression_counts, differentialexpression_counts
        )


class TestUpdateDifferentialExpression(TestFullBase):
    """Test updating differential expression values in the database.
    
    Tests the ability to modify differential expression values for specific contrasts
    while maintaining data integrity and preserving unmodified entries.
    """

    _update_study = "SRP129004"

    def updateDifferentialExpression(self):
<<<<<<< HEAD
        """Test updating differential expression values for a specific study contrast.
        
        This test:
        1. Loads existing differential expression data for a study
        2. Modifies control and case mean values (multiplies by 10)
        3. Updates the database with modified values
        4. Verifies that:
           - Modified entries are correctly updated
           - Unmodified entries remain unchanged
           - Changes are properly persisted in the database
           - Batch processing works correctly (100 records at a time)
        
        The test specifically checks:
        - Pre vs post update values for modified entries
        - Preservation of unmodified entries
        - Correct scaling of control_mean and case_mean values
        - Data integrity across the update process
        """
        # Get study object
        study = self.session.query(base.Study).filter(base.Study.internal_id == self._update_study).first()

        # Load sequence regions (genes and transcripts)
=======
        """ """

        study = (
            self.session.query(base.Study)
            .filter(base.Study.velia_id == self._update_study)
            .first()
        )

>>>>>>> 5b58d376
        sequenceregions = {
            **{g.gene_id: g for g in self.session.query(base.Gene).all()},
            **{t.transcript_id: t for t in self.session.query(base.Transcript).all()},
        }

        logging.info(f"Loading adatas {self._update_study}...")
        exp = utils.ExperimentParser(self._update_study, Path(self._test_data_loc))
        exp.load_adatas()

        # Set up differential expression columns
        de_columns = [
            base.DifferentialExpression._column_map[c.name]
            for c in base.DifferentialExpression.__table__.columns
            if not c.primary_key and len(c.foreign_keys) == 0
        ]

        # Process gene contrasts
        g_exp_dict = exp.prepare_differentialexpression(
            measurement_type="gene",
            de_columns=de_columns,
        )

        for c, (c_df, _, _) in g_exp_dict.items():
<<<<<<< HEAD
            logging.info(f"Modifying contrast {c} from study {study.internal_id}.")

            # Get contrast object
            contrast = self.session.query(base.Contrast).filter(
                base.Contrast.contrast_name == c
            ).filter(
                base.Contrast.study_id == study.id
            ).first()

            # Set up staging file
            table_fh = Path(self._test_staging_loc) / f"gene_de.{study.id}.{contrast.id}.csv"
=======

            logging.info(f"Modifying contrast {c} from study {study.velia_id}.")

            contrast = (
                self.session.query(base.Contrast)
                .filter(base.Contrast.contrast_name == c)
                .filter(base.Contrast.study_id == study.id)
                .first()
            )

            table_fh = (
                Path(self._test_staging_loc) / f"gene_de.{study.id}.{contrast.id}.csv"
            )
>>>>>>> 5b58d376

            # Create differential expression entries
            load_db.create_differentialexpression(
                c_df,
                sequenceregions,
                study,
                contrast,
                fh=table_fh,
            )

<<<<<<< HEAD
            # Load data to be modified
=======
            # Load the fixed entries to df.

>>>>>>> 5b58d376
            contrast_df = pd.read_csv(
                table_fh,
                names=["contrast_id", "sequenceregion_id"] + de_columns,
            ).loc[:, ["contrast_id", "sequenceregion_id", "control_mean", "case_mean"]]

<<<<<<< HEAD
            # Get original values for comparison
=======
            # Load out of differentialexpression table directly.

>>>>>>> 5b58d376
            unchanged_contrast_df = pd.read_sql(
                select(base.DifferentialExpression)
                .filter(base.DifferentialExpression.contrast_id == contrast.id)
                .filter(
                    base.DifferentialExpression.sequenceregion_id.in_(
                        contrast_df["sequenceregion_id"].tolist()
                    )
                ),
                self.session.bind,
            ).set_index("id")

            pre_unmodified_contrast_df = pd.read_sql(
                select(base.DifferentialExpression)
                .filter(base.DifferentialExpression.contrast_id == contrast.id)
                .filter(
                    base.DifferentialExpression.sequenceregion_id.not_in(
                        contrast_df["sequenceregion_id"].tolist()
                    )
                ),
                self.session.bind,
            ).set_index("id")

            contrast_df["control_mean"] = contrast_df["control_mean"] * 10
            contrast_df["case_mean"] = contrast_df["case_mean"] * 10

            contrast_df.columns = [f"b__{n}" for n in contrast_df.columns]

            for i in range(0, contrast_df.shape[0], 100):
                self.session.connection().execute(
                    update(base.DifferentialExpression)
                    .where(
                        base.DifferentialExpression.contrast_id
                        == bindparam("b__contrast_id")
                    )
                    .where(
                        base.DifferentialExpression.sequenceregion_id
                        == bindparam("b__sequenceregion_id")
                    )
                    .values(
                        {
                            "control_mean": bindparam("b__control_mean"),
                            "case_mean": bindparam("b__case_mean"),
                        }
                    ),
                    contrast_df.iloc[i : i + 100].to_dict("records"),
                )

            self.session.commit()

            changed_contrast_df = pd.read_sql(
                select(base.DifferentialExpression)
                .filter(base.DifferentialExpression.contrast_id == contrast.id)
                .filter(
                    base.DifferentialExpression.sequenceregion_id.in_(
                        contrast_df["b__sequenceregion_id"].tolist()
                    )
                ),
                self.session.bind,
            ).set_index("id")

            post_unmodified_contrast_df = pd.read_sql(
                select(base.DifferentialExpression)
                .filter(base.DifferentialExpression.contrast_id == contrast.id)
                .filter(
                    base.DifferentialExpression.sequenceregion_id.not_in(
                        contrast_df["b__sequenceregion_id"].tolist()
                    )
                ),
                self.session.bind,
            ).set_index("id")

            self.assertEqual(
                pre_unmodified_contrast_df.loc[
                    pre_unmodified_contrast_df.index, "control_mean"
                ].tolist(),
                post_unmodified_contrast_df.loc[
                    pre_unmodified_contrast_df.index, "control_mean"
                ].tolist(),
            )
            self.assertEqual(
                pre_unmodified_contrast_df.loc[
                    pre_unmodified_contrast_df.index, "case_mean"
                ].tolist(),
                post_unmodified_contrast_df.loc[
                    pre_unmodified_contrast_df.index, "case_mean"
                ].tolist(),
            )
            self.assertEqual(
                changed_contrast_df.loc[
                    changed_contrast_df.index, "control_mean"
                ].tolist(),
                (
                    unchanged_contrast_df.loc[changed_contrast_df.index, "control_mean"]
                    * 10
                ).tolist(),
            )
            self.assertEqual(
                changed_contrast_df.loc[
                    changed_contrast_df.index, "case_mean"
                ].tolist(),
                (
                    unchanged_contrast_df.loc[changed_contrast_df.index, "case_mean"]
                    * 10
                ).tolist(),
            )


if __name__ == "__main__":
    unittest.main()<|MERGE_RESOLUTION|>--- conflicted
+++ resolved
@@ -119,19 +119,40 @@
             t.create(bind=self.session.bind, checkfirst=True)
 
     def testLoad(self):
-<<<<<<< HEAD
-        """Test GTF data loading into database."""
-        pass
-=======
-        """ """
+        """Test basic GTF loading functionality.
+        
+        Verifies:
+        - Correct number of genes loaded
+        - Correct number of transcripts loaded
+        - Correct number of sequence regions loaded
+        """
         self.assertEqual(self.session.query(base.Gene).count(), 2119)
         self.assertEqual(self.session.query(base.Transcript).count(), 9111)
         self.assertEqual(self.session.query(base.SequenceRegion).count(), 11230)
->>>>>>> 5b58d376
 
     def testRelationship(self):
-        """Test relationships between GTF entities in database."""
-        pass
+        """Test relationships between GTF entities in database.
+        
+        Verifies:
+        - Gene to transcript relationships
+        - Sequence region to gene/transcript relationships
+        - Proper foreign key constraints
+        """
+        # Get a sample gene and its transcripts
+        gene = self.session.query(base.Gene).first()
+        self.assertIsNotNone(gene.transcripts)
+        self.assertGreater(len(gene.transcripts), 0)
+        
+        # Test sequence region relationships
+        transcript = gene.transcripts[0]
+        self.assertIsNotNone(transcript.sequence_region)
+        self.assertEqual(transcript.sequence_region.Start, transcript.Start)
+        self.assertEqual(transcript.sequence_region.End, transcript.End)
+        
+        # Test gene sequence region
+        self.assertIsNotNone(gene.sequence_region)
+        self.assertEqual(gene.sequence_region.Start, gene.Start)
+        self.assertEqual(gene.sequence_region.End, gene.End)
 
     def testGTFParser(self):
         """Test GTF file parsing functionality.
@@ -162,7 +183,14 @@
         self.assertEqual(fields['Chromosome'], 'MT')
 
     def testLoadVersionedGTF(self):
-        """ """
+        """Test loading multiple versions of GTF files.
+        
+        Verifies:
+        - Multiple assembly versions can be loaded
+        - Correct number of genes/transcripts per version
+        - Proper handling of duplicate entries
+        - Version-specific queries work correctly
+        """
         v2_gtf = utils.GTFParser(self._test_v2_gtf)
         load_db.bulk_insert_gtf(self.session, v2_gtf)
 
@@ -489,9 +517,10 @@
         """Test adding studies to the processing queue.
         
         Tests:
-        - Adding new studies with valid/invalid parameters
-        - Duplicate study handling
-        - Validation of study types
+        - Adding new studies with valid parameters
+        - Handling invalid study types
+        - Duplicate study detection
+        - GEO ID validation
         """
         results = queries.submit_studyqueue(
             self.session,
@@ -558,6 +587,8 @@
         Tests:
         - Modifying queue entry attributes
         - Verifying changes are persisted
+        - Category updates
+        - Status updates
         """
         results = queries.submit_studyqueue(
             self.session,
@@ -596,12 +627,13 @@
     """
 
     def testLoad(self):
-        """Test database loading with complete dataset.
-        
-        Verifies:
-        - Sample count
-        - Study count
-        - Differential expression count
+        """Test complete database loading functionality.
+        
+        Verifies:
+        - Correct number of samples loaded
+        - Correct number of studies loaded
+        - Correct number of differential expressions loaded
+        - Data integrity across related tables
         """
         sample_counts = self.session.query(base.Sample).count()
         study_counts = self.session.query(base.Study).count()
@@ -830,7 +862,6 @@
     _update_study = "SRP129004"
 
     def updateDifferentialExpression(self):
-<<<<<<< HEAD
         """Test updating differential expression values for a specific study contrast.
         
         This test:
@@ -853,16 +884,6 @@
         study = self.session.query(base.Study).filter(base.Study.internal_id == self._update_study).first()
 
         # Load sequence regions (genes and transcripts)
-=======
-        """ """
-
-        study = (
-            self.session.query(base.Study)
-            .filter(base.Study.velia_id == self._update_study)
-            .first()
-        )
-
->>>>>>> 5b58d376
         sequenceregions = {
             **{g.gene_id: g for g in self.session.query(base.Gene).all()},
             **{t.transcript_id: t for t in self.session.query(base.Transcript).all()},
@@ -886,7 +907,6 @@
         )
 
         for c, (c_df, _, _) in g_exp_dict.items():
-<<<<<<< HEAD
             logging.info(f"Modifying contrast {c} from study {study.internal_id}.")
 
             # Get contrast object
@@ -898,21 +918,6 @@
 
             # Set up staging file
             table_fh = Path(self._test_staging_loc) / f"gene_de.{study.id}.{contrast.id}.csv"
-=======
-
-            logging.info(f"Modifying contrast {c} from study {study.velia_id}.")
-
-            contrast = (
-                self.session.query(base.Contrast)
-                .filter(base.Contrast.contrast_name == c)
-                .filter(base.Contrast.study_id == study.id)
-                .first()
-            )
-
-            table_fh = (
-                Path(self._test_staging_loc) / f"gene_de.{study.id}.{contrast.id}.csv"
-            )
->>>>>>> 5b58d376
 
             # Create differential expression entries
             load_db.create_differentialexpression(
@@ -923,23 +928,13 @@
                 fh=table_fh,
             )
 
-<<<<<<< HEAD
             # Load data to be modified
-=======
-            # Load the fixed entries to df.
-
->>>>>>> 5b58d376
             contrast_df = pd.read_csv(
                 table_fh,
                 names=["contrast_id", "sequenceregion_id"] + de_columns,
             ).loc[:, ["contrast_id", "sequenceregion_id", "control_mean", "case_mean"]]
 
-<<<<<<< HEAD
             # Get original values for comparison
-=======
-            # Load out of differentialexpression table directly.
-
->>>>>>> 5b58d376
             unchanged_contrast_df = pd.read_sql(
                 select(base.DifferentialExpression)
                 .filter(base.DifferentialExpression.contrast_id == contrast.id)
